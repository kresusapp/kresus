{
  "name": "kresus",
<<<<<<< HEAD
  "version": "0.22.1",
=======
  "version": "0.23.0",
>>>>>>> 235ba592
  "engines": {
    "node": ">=16"
  },
  "description": "Kresus' Personal Finance Manager",
  "license": "AGPL-3.0-or-later",
  "repository": {
    "type": "git",
    "url": "https://framagit.org/kresusapp/kresus"
  },
  "main": "client/main.js",
  "dependencies": {
    "currency-formatter": "~1.5.9",
    "express": "~4.21.2",
    "express-basic-auth": "~1.2.1",
    "immer": "~9.0.21",
    "ini": "~3.0.1",
    "log4js": "~6.7.1",
    "micro-memoize": "~4.1.3",
    "moment": "~2.29.4",
    "node-polyglot": "~2.4.2",
    "nodemailer": "~6.7.8",
    "ofx-js": "~0.2.0",
    "ospath": "~1.2.2",
    "pg": "~8.4.2",
    "regex-escape": "~3.4.11",
    "semver": "~7.7.2",
    "typeorm": "0.3.12"
  },
  "devDependencies": {
    "@reduxjs/toolkit": "~2.3.0",
    "@tippyjs/react": "~4.2.6",
    "@types/currency-formatter": "~1.5.4",
    "@types/errorhandler": "~1.5.3",
    "@types/express": "~4.17.23",
    "@types/lodash.debounce": "~4.0.9",
    "@types/lodash.throttle": "~4.1.9",
    "@types/method-override": "~0.0.35",
    "@types/mocha": "~10.0.10",
    "@types/node": "~18.11.19",
    "@types/node-polyglot": "~2.4.5",
    "@types/nodemailer": "~6.4.17",
    "@types/react": "~18.2.0",
    "@types/react-dom": "~18.0.11",
    "@types/react-flatpickr": "~3.8.11",
    "@types/react-redux": "~7.1.34",
    "@types/react-router-dom": "~5.3.3",
    "@types/redux-logger": "~3.0.13",
    "@types/semver": "~7.3.13",
    "@typescript-eslint/eslint-plugin": "~5.42.1",
    "@typescript-eslint/parser": "~5.42.1",
    "chart.js": "~4.4.9",
    "chartjs-adapter-moment": "~1.0.1",
    "chartjs-plugin-zoom": "~2.0.1",
    "concurrently": "~7.5.0",
    "eslint": "~8.26.0",
    "eslint-config-prettier": "~8.10.2",
    "eslint-plugin-dependencies": "~2.4.0",
    "eslint-plugin-import": "~2.26.0",
    "eslint-plugin-prettier": "~4.2.5",
    "eslint-plugin-react": "~7.31.11",
    "eslint-plugin-react-hooks": "~4.6.2",
    "font-awesome": "~4.7.0",
    "ignore-styles": "~5.0.1",
    "indexof": "~0.0.1",
    "lodash.clonedeep": "~4.5.0",
    "lodash.debounce": "~4.0.8",
    "lodash.throttle": "~4.1.1",
    "mocha": "~10.1.0",
    "normalize.css": "~8.0.1",
    "onchange": "~7.1.0",
    "prettier": "~2.8.8",
    "primer-tooltips": "~2.0.0",
    "rc-color-picker": "~1.2.6",
    "rc-slider": "~9.5.4",
    "react": "~18.2.0",
    "react-dom": "~18.2.0",
    "react-flatpickr": "~3.10.13",
    "react-redux": "~8.0.7",
    "react-router-dom": "~5.2.1",
    "react-select": "~5.6.1",
    "react-toastify": "~8.1.1",
    "redux-logger": "~3.0.6",
    "rollup-plugin-sprite": "~0.1.2",
    "should": "~13.2.3",
    "sqlite3": "~5.1.7",
    "stylelint": "~14.14.1",
    "stylelint-config-standard": "~29.0.0",
    "ts-node": "~10.9.2",
    "typescript": "~5.6.3",
    "vite": "~3.2.11",
    "vite-plugin-plain-text": "~1.2.1",
    "vite-plugin-react-refresh": "~1.0.0",
    "whatwg-fetch": "~3.6.20"
  },
  "resolutions": {
    "flatpickr": "~4.6.13",
    "rollup-plugin-sprite/**/tough-cookie": "~4.1.3",
    "rollup-plugin-sprite/**/form-data": "~2.5.4",
    "@types/react": "~18.2.0"
  },
  "scripts": {
    "build:ci": "./scripts/build/ci.sh",
    "build:server": "./scripts/build/server.sh",
    "build:server-common": "./scripts/build/server-common.sh",
    "build:prod": "./scripts/build/prod.sh",
    "build": "./scripts/build/dev.sh",
    "build:dev": "./scripts/build/dev.sh",
    "ci:ts-client": "tsc --project ./client/tsconfig.json",
    "ci:lint": "./scripts/ci/lint.sh",
    "lint": "yarn ci:lint",
    "ci:lint-css": "./scripts/ci/lint-css.sh",
    "ci:lint-full": "./scripts/ci/lint-full.sh",
    "ci:python": "./scripts/ci/python.sh",
    "ci:banks": "./scripts/ci/banks.sh",
    "ci:locales": "./scripts/ci/locales.sh",
    "ci:test": "./scripts/ci/test.sh",
    "test": "yarn ci:test",
    "ci:config": "./scripts/ci/config.sh",
    "ci": "./scripts/ci/index.sh",
    "dev": "./scripts/dev.sh",
    "pretty": "./scripts/ci/lint.sh --fix",
    "fix:config": "./scripts/fix/config.sh",
    "fix:licenses": "node ./scripts/js/dependencies.js",
    "docker:release": "./scripts/docker/release.sh",
    "docker:nightly": "./scripts/docker/nightly.sh",
    "release": "./scripts/release.sh",
    "tsdev": "./scripts/tsdev.sh",
    "start": "node bin/kresus.js",
    "eslint": "eslint",
    "onchange": "onchange"
  },
  "bin": {
    "kresus": "bin/kresus.js"
  }
}<|MERGE_RESOLUTION|>--- conflicted
+++ resolved
@@ -1,10 +1,6 @@
 {
   "name": "kresus",
-<<<<<<< HEAD
-  "version": "0.22.1",
-=======
   "version": "0.23.0",
->>>>>>> 235ba592
   "engines": {
     "node": ">=16"
   },
