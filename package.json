--- conflicted
+++ resolved
@@ -1,10 +1,6 @@
 {
   "name": "kresus",
-<<<<<<< HEAD
-  "version": "0.12.4",
-=======
   "version": "0.13.0",
->>>>>>> 546f04a4
   "engines": [
     "node >= 6"
   ],
@@ -29,14 +25,9 @@
     "node-polyglot": "2.2.2",
     "nodemailer": "4.4.2",
     "ospath": "1.2.2",
-<<<<<<< HEAD
-    "pouchdb": "6.3.4",
-    "semver": "5.4.1"
-=======
     "pouchdb": "6.4.3",
     "regex-escape": "3.4.8",
     "semver": "5.5.0"
->>>>>>> 546f04a4
   },
   "devDependencies": {
     "babel-cli": "6.26.0",
@@ -85,15 +76,10 @@
     "react-select": "1.2.1",
     "redux": "3.7.2",
     "redux-thunk": "2.2.0",
-<<<<<<< HEAD
-    "should": "13.1.2",
-    "style-loader": "0.19.0",
-=======
     "reselect": "3.0.1",
     "scripty": "1.7.2",
     "should": "13.2.1",
     "style-loader": "0.20.1",
->>>>>>> 546f04a4
     "updeep": "1.0.0",
     "url-loader": "0.6.2",
     "webpack": "3.10.0",
