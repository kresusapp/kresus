import React from 'react';
import { connect } from 'react-redux';

import { get } from '../../../store';
import { translate as $t } from '../../../helpers';

import Alerts from './alert-list';
import EmailConfig from './config';
import Reports from './report-list';

function EmailsParameters(props) {
    let maybeEditors = null;
    if (props.enableEditors) {
        maybeEditors = (
            <div>
                <Alerts
                    alertType="balance"
                    sendIfText={$t('client.settings.emails.send_if_balance_is')}
                    titleTranslationKey="client.settings.emails.add_balance"
                    panelTitleKey="client.settings.emails.balance_title"
                    panelDescriptionKey="client.settings.emails.balance_desc"
                />

                <Alerts
                    alertType="transaction"
                    sendIfText={$t('client.settings.emails.send_if_transaction_is')}
                    titleTranslationKey="client.settings.emails.add_transaction"
                    panelTitleKey="client.settings.emails.transaction_title"
                    panelDescriptionKey="client.settings.emails.transaction_desc"
                />

                <Reports />
            </div>
        );
    }

    return (
        <div className="emails">
            <EmailConfig />
            {maybeEditors ? <hr /> : null}
            {maybeEditors}
        </div>
    );
}

export default connect(state => {
    // Only enable the editors if emails are enabled and a recipient email
    // address has been set.
<<<<<<< HEAD
    let enableEditors = (get.boolSetting(state, 'emails-enabled') &&
                        get.setting(state, 'email-recipient').length > 0) ||
                        !get.boolSetting(state, 'standalone-mode');
=======
    let enableEditors =
        get.boolSetting(state, 'emails-enabled') &&
        get.setting(state, 'email-recipient').length > 0;
>>>>>>> 546f04a4
    return {
        enableEditors
    };
})(EmailsParameters);<|MERGE_RESOLUTION|>--- conflicted
+++ resolved
@@ -46,15 +46,9 @@
 export default connect(state => {
     // Only enable the editors if emails are enabled and a recipient email
     // address has been set.
-<<<<<<< HEAD
-    let enableEditors = (get.boolSetting(state, 'emails-enabled') &&
-                        get.setting(state, 'email-recipient').length > 0) ||
-                        !get.boolSetting(state, 'standalone-mode');
-=======
     let enableEditors =
         get.boolSetting(state, 'emails-enabled') &&
         get.setting(state, 'email-recipient').length > 0;
->>>>>>> 546f04a4
     return {
         enableEditors
     };
