import React from 'react';
import { connect } from 'react-redux';
import PropTypes from 'prop-types';
import Select from 'react-select';

import { get, actions } from '../../../store';
import { translate as $t } from '../../../helpers';

import PasswordInput from '../../ui/password-input';

import CustomBankField from './custom-bank-field';

class InitForm extends React.Component {
    constructor(props) {
        super(props);

        this.initialState = {
            selectedBankIndex: -1,
            defaultAlertsEnabled: props.emailEnabled,
            defaultCategoriesEnabled: props.isOnboarding,
            password: null,
            login: null,
            emailRecipient: props.emailRecipient
        };
        this.state = Object.assign({}, this.initialState);

        this.form = null;
        this.formCustomFields = new Map();
    }

    selectedBank() {
        if (this.state.selectedBankIndex > -1) {
            return this.props.banks[this.state.selectedBankIndex];
        }
        return null;
    }

    handleChangeBank = selectedValue => {
        let selectedBankIndex = -1;
        if (selectedValue) {
            let uuid = selectedValue.value;
            selectedBankIndex = this.props.banks.findIndex(bank => bank.uuid === uuid);
        }

        this.setState({ selectedBankIndex });
    };

    handleChangeDefaultAlerts = event => {
        this.setState({
            defaultAlertsEnabled: event.target.checked
        });
    };

    handleChangeLogin = event => {
        this.setState({
            login: event.target.value
        });
    };

    handleChangePassword = event => {
        this.setState({
            password: event.target.value
        });
    };

    handleCustomFieldChange = (name, value) => {
        // TODO: This should be moved in the state for consistency.
        this.formCustomFields.set(name, value);
    };

    handleChangeDefaultCategories = event => {
        this.setState({
            defaultCategoriesEnabled: event.target.checked
        });
    };

    handleChangeEmail = event => {
        this.setState({
            emailRecipient: event.target.value
        });
    };

    refForm = element => {
        this.form = element;
    };

    handleSubmit = event => {
        event.preventDefault();

        let selectedBank = this.selectedBank();
        let staticCustomFields = selectedBank.customFields;

        let customFields = [];
        if (staticCustomFields.length) {
            customFields = staticCustomFields.map(field => {
                // Fill the field, if the user did not change the select value.
                if (field.type === 'select' && !this.formCustomFields.has(field.name)) {
<<<<<<< HEAD
                    let value = field.default ?
                                field.default :
                                field.values[0].value;
=======
                    let value = field.default ? field.default : field.values[0].value;
>>>>>>> 546f04a4
                    return {
                        name: field.name,
                        value
                    };
                }
                return {
                    name: field.name,
                    value: this.formCustomFields.get(field.name)
                };
            });
        }

        if (!this.state.login.length || !this.state.password.length) {
            alert($t('client.settings.missing_login_or_password'));
            return;
        }

        // Ensure all custom fields are set
        if (customFields.some(f => typeof f.value === 'undefined')) {
            alert($t('client.editaccessmodal.customFields_not_empty'));
            return;
        }

        const createDefaultAlerts = this.state.defaultAlertsEnabled;
        // Save email address if required
        if (createDefaultAlerts && this.state.emailRecipient) {
            this.props.saveEmail(this.state.emailRecipient);
        }

        // Create access
        this.props.createAccess(
            selectedBank.uuid,
            this.state.login,
            this.state.password,
            customFields,
            createDefaultAlerts
        );

        // Handle default categories
        if (this.state.defaultCategoriesEnabled) {
            this.props.createDefaultCategories();
        }

        // Reset the form and internal memories.
        this.form.reset();
        this.setState(this.initialState);
        this.formCustomFields.clear();
    };

    render() {
        let options = this.props.banks.map(bank => ({
            value: bank.uuid,
            label: bank.name
        }));

        let selectedBankDescr = this.selectedBank();

        let maybeCustomFields = null;
        if (selectedBankDescr && selectedBankDescr.customFields.length > 0) {
            maybeCustomFields = selectedBankDescr.customFields.map(field => {
                return (
                    <CustomBankField
                        onChange={this.handleCustomFieldChange}
                        name={field.name}
                        bank={selectedBankDescr.uuid}
                        key={`${selectedBankDescr.uuid}-${field.name}`}
                    />
                );
            });
        }

        let isDisabledSubmit = false;
        if (
            this.selectedBank() === null ||
            !this.state.login ||
            !this.state.password ||
            (this.state.defaultAlertsEnabled && !this.state.emailRecipient)
        ) {
            isDisabledSubmit = true;
        }

        let maybeCategories = null;
        if (this.props.isOnboarding) {
            maybeCategories = (
                <div className="row">
                    <div className="col-sm-12">
                        <input
                            type="checkbox"
                            id="default-categories"
                            checked={this.state.defaultCategoriesEnabled}
                            onChange={this.handleChangeDefaultCategories}
                        />{' '}
                        <label htmlFor="default-categories">
                            {$t('client.accountwizard.default_categories')}
                        </label>
                        <p>
                            <small>{$t('client.accountwizard.default_categories_desc')}</small>
                        </p>
                    </div>
                </div>
            );
        }

        let maybeAlerts = null;
        if (this.props.emailEnabled) {
            let maybeEmailField = null;
            if (this.state.defaultAlertsEnabled) {
                maybeEmailField = (
                    <div>
                        <label htmlFor="email">{$t('client.settings.emails.send_to')}</label>
                        <input
                            type="text"
                            className="form-control"
                            id="email"
                            placeholder="me@example.com"
                            value={this.state.emailRecipient}
                            onChange={this.handleChangeEmail}
                        />
                    </div>
                );
            }
            maybeAlerts = (
                <div className="row">
                    <div className="col-sm-12">
                        <input
                            type="checkbox"
                            id="default-alerts"
                            defaultChecked="true"
                            onChange={this.handleChangeDefaultAlerts}
                        />{' '}
                        <label htmlFor="default-alerts">
                            {$t('client.accountwizard.default_alerts')}
                        </label>
                        <p>
                            <small>{$t('client.accountwizard.default_alerts_desc')}</small>
                        </p>
                        {maybeEmailField}
                    </div>
                </div>
            );
        }

        return (
            <form className="initform" ref={this.refForm} onSubmit={this.handleSubmit}>
                <div className="form-group has-overflow">
                    <div className="row">
                        <div className="col-sm-3">
                            <label htmlFor="bank">{$t('client.accountwizard.bank')}</label>
                        </div>
                        <div className="col-sm-9">
                            <Select
                                id="bank"
                                className="bankSelect"
                                onChange={this.handleChangeBank}
                                placeholder={$t('client.general.select')}
                                clearValueText={$t('client.search.clear')}
                                value={selectedBankDescr && selectedBankDescr.uuid}
                                options={options}
                            />
                        </div>
                    </div>
                </div>

                <div className="form-group">
                    <div className="row">
                        <div className="col-sm-6">
                            <label htmlFor="id">{$t('client.settings.login')}</label>
                            <input
                                type="text"
                                className="form-control"
                                placeholder="123456789"
                                id="id"
                                onChange={this.handleChangeLogin}
                            />
                        </div>

                        <div className="col-sm-6">
                            <label htmlFor="password">{$t('client.settings.password')}</label>
                            <PasswordInput onChange={this.handleChangePassword} id="password" />
                        </div>
                    </div>
                </div>

                {maybeCustomFields}

                <div className="form-group">
                    {maybeCategories}
                    {maybeAlerts}
                </div>

                <div className="btn-toolbar pull-right">
                    <input
                        type="submit"
                        className="btn btn-primary"
                        value={$t('client.settings.add_bank_button')}
                        disabled={isDisabledSubmit}
                    />
                </div>
            </form>
        );
    }
}

InitForm.propTypes /* remove-proptypes */ = {
    // Whether this form is displayed for onboarding or not (settings section)
    isOnboarding: PropTypes.bool
};

InitForm.defaultProps = {
    isOnboarding: false
};

const Export = connect(
    state => {
        return {
            banks: get.banks(state),
            emailEnabled: get.boolSetting(state, 'emails-enabled'),
            emailRecipient: get.setting(state, 'email-recipient'),
            categories: get.categories(state)
        };
    },
    dispatch => {
        return {
            createAccess: (uuid, login, password, fields, createDefaultAlerts) => {
                actions.createAccess(dispatch, uuid, login, password, fields, createDefaultAlerts);
            },
            saveEmail: email => actions.setSetting(dispatch, 'email-recipient', email),
            createDefaultCategories: () => actions.createDefaultCategories(dispatch)
        };
    }
)(InitForm);

export default Export;<|MERGE_RESOLUTION|>--- conflicted
+++ resolved
@@ -95,13 +95,7 @@
             customFields = staticCustomFields.map(field => {
                 // Fill the field, if the user did not change the select value.
                 if (field.type === 'select' && !this.formCustomFields.has(field.name)) {
-<<<<<<< HEAD
-                    let value = field.default ?
-                                field.default :
-                                field.values[0].value;
-=======
                     let value = field.default ? field.default : field.values[0].value;
->>>>>>> 546f04a4
                     return {
                         name: field.name,
                         value
