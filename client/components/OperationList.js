--- conflicted
+++ resolved
@@ -1,10 +1,7 @@
 // Constants
-<<<<<<< HEAD
 import {has, maybeHas, translate as t, DEFAULT_TYPE_LABELS, NONE_OPERATION_TYPE_ID} from '../Helpers';
-=======
-import {has, maybeHas, translate as t} from '../Helpers';
->>>>>>> 8aee977d
-
+
+// Models
 import {Category} from '../Models';
 
 // Global variables
