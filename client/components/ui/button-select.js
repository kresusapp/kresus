import React from 'react';

export default class SelectableButtonComponent extends React.Component {

    constructor(props) {
        super(props);
        this.state = {
            editMode: false
        };
        this.handleToggleEdit = this.handleToggleEdit.bind(this);
        this.handleToggleStatic = this.handleToggleStatic.bind(this);
        this.handleChange = this.handleChange.bind(this);
        this.handleKeyUp = this.handleKeyUp.bind(this);
        this.refSelect = this.refSelect.bind(this);
    }

    refSelect(node) {
        this.select = node;
    }

    handleChange() {
        let selectedId = this.select.value;
        this.props.onSelectId(selectedId);
        this.handleToggleStatic();
    }

    handleToggleEdit() {
        this.setState({ editMode: true }, () => {
            // Set the focus on the select.
            // use setTimeout here to work around Firefox handling of focus() calls in onfocus
            // handlers
            setTimeout(() => {
                this.select.focus();
            }, 0);
        });
    }

    handleKeyUp(e) {
        if (e.key === 'Escape') {
            this.handleToggleStatic();
        }
    }

    handleToggleStatic() {
        this.setState({ editMode: false });
    }

    render() {
        let selectedId = this.props.selectedId();
        let label = this.props.idToLabel(selectedId);
        let borderColor;

        if (this.props.idToColor) {
            let color = this.props.idToColor(selectedId);
            if (color) {
                borderColor = { borderRight: `5px solid ${color}` };
            }
        }

        if (!this.state.editMode) {
            return (
                <button
                  className="form-control btn-transparent label-button"
<<<<<<< HEAD
                  style={ borderColor }
=======
                  onClick={ this.handleToggleEdit }
>>>>>>> 535a4442
                  onFocus={ this.handleToggleEdit }>
                    { label }
                </button>
            );
        }

        let options = this.props.optionsArray.map(o =>
            <option key={ o.id } value={ o.id } className="label-button">
                { this.props.idToLabel(o.id) }
            </option>
        );

        return (
            <select className="form-control"
              style={ borderColor }
              onChange={ this.handleChange }
              size={ 1 }
              onBlur={ this.handleToggleStatic }
              defaultValue={ selectedId }
              ref={ this.refSelect }
              onKeyUp={ this.handleKeyUp } >
                { options }
            </select>
        );
    }
}<|MERGE_RESOLUTION|>--- conflicted
+++ resolved
@@ -61,11 +61,8 @@
             return (
                 <button
                   className="form-control btn-transparent label-button"
-<<<<<<< HEAD
                   style={ borderColor }
-=======
                   onClick={ this.handleToggleEdit }
->>>>>>> 535a4442
                   onFocus={ this.handleToggleEdit }>
                     { label }
                 </button>
