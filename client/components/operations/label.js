--- conflicted
+++ resolved
@@ -17,14 +17,8 @@
         this.state = {
             editedValue: null
         };
-<<<<<<< HEAD
-
-        this.handleEdit = this.handleEdit.bind(this);
-        this.handleBlur = this.handleBlur.bind(this);
-=======
         this.handleChange = this.handleChange.bind(this);
         this.handleFocus = this.handleFocus.bind(this);
->>>>>>> 1438d765
         this.handleKeyUp = this.handleKeyUp.bind(this);
         this.handleBlur = this.handleBlur.bind(this);
     }
@@ -35,23 +29,11 @@
         });
     }
 
-<<<<<<< HEAD
-    handleEdit() {
-        this.setState({ editMode: true }, () => {
-            // Focus and set the cursor at the end. Use setTimeout here to work
-            // around Firefox handling of focus() calls in onfocus handlers.
-            setTimeout(() => {
-                this.input.focus();
-                this.input.selectionStart = (this.input.value || '').length;
-            }, 0);
-        });
-=======
     handleFocus(event) {
         // Set the caret at the end of the text.
         let end = (event.target.value || '').length;
         event.target.selectionStart = end;
         event.target.selectionEnd = end;
->>>>>>> 1438d765
     }
 
     handleKeyUp(event) {
@@ -116,27 +98,6 @@
     }
 
     render() {
-<<<<<<< HEAD
-        if (!this.state.editMode) {
-            return (
-                <div >
-                    <span className="text-uppercase visible-xs-inline label-button">
-                        { this.defaultValue() }
-                    </span>
-                    <button
-                      className="form-control text-left btn-transparent hidden-xs"
-                      id={ this.props.operation.id }
-                      onFocus={ this.handleEdit }
-                      onClick={ this.handleEdit }>
-                        { this.buttonLabel() }
-                    </button>
-                </div>
-
-            );
-        }
-        return (
-            <input className="form-control"
-=======
         let label = this.state.editedValue !== null ?
                     this.state.editedValue :
                     this.getDefaultValue();
@@ -147,7 +108,6 @@
             </span>
             <input
               className="form-control operation-label-input hidden-xs"
->>>>>>> 1438d765
               type="text"
               value={ label }
               onChange={ this.handleChange }
