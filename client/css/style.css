@font-face {
    font-family:Myriad Pro;
    src: url(../fonts/MYRIADPRO-REGULAR.OTF);
}

@font-face {
  font-family: 'Open Sans';
  font-style: normal;
  font-weight: 300;
  src: local('Open Sans Light'), local('OpenSans-Light'), url('../fonts/opensans/OpenSans-Light.woff') format('woff');
}

@font-face {
  font-family: 'Open Sans';
  font-style: normal;
  font-weight: 400;
  src: local('Open Sans'), local('OpenSans'), url('../fonts/opensans/OpenSans-Regular.woff') format('woff');
}

@font-face {
  font-family: 'Open Sans';
  font-style: normal;
  font-weight: 600;
  src: local('Open Sans Semi Bold'), local('OpenSans-Semibold'), url('../fonts/opensans/OpenSans-Semibold.woff') format('woff');
}

@font-face {
  font-family: 'Open Sans';
  font-style: normal;
  font-weight: 700;
  src: local('Open Sans Bold'), local('OpenSans-Bold'), url('../fonts/opensans/OpenSans-Bold.woff') format('woff');
}

html, body, #main, #app {
    min-height: 100%;
}

body {
    font-family: "Open Sans","Helvetica Neue",Helvetica,Arial,sans-serif;
    font-size: 13px;
    color: #717171;
    background-color: #f1f2f7;
}

.h1, .h2, .h3, .h4, .h5, .h6, h1, h2, h3, h4, h5, h6 {
    font-family: 'Open Sans', sans-serif;
    line-height: normal;
}

/* Global */
a:hover, a:focus {
    text-decoration: none;
}

ul {
    padding: 0;
    margin: 0;
}

/* Main block on the right of the sidebar */
.main-block {
    background: #f1f2f7;
}
.main-container ul li {
    list-style: none;
}

/* small screen navbar */
.navbar {
  display: block;
  text-align: center;
}
.navbar-brand {
  display: inline-block;
  float: none;
}
.navbar-toggle {
  color: #fff;
  position: absolute;
  float: left;
  margin-left: 15px;
  display: block !important;
}

/* Sidebar on the left */
.sidebar {
    background: #2b303a;
    height: 100%;
    min-height: 100%;
    /* Cancel effects of the grid system */
    padding-left: 0;
    padding-right: 0;

    position: fixed;
    top: 0px;
    bottom: 0px;
    left: 0px;
    overflow: auto;
    clear: both;
    z-index: 1000;
}

/* Sidebar list of sections (operations, settings, etc.) */
.sidebar-section-list ul {
    list-style: none;
}

.sidebar-section-list li {
    font-size: 14px;
    font-weight: 600;
    border-bottom: 2px solid #343a45;
    color: #afb0b3;
    padding: 14px 0 14px 24px;
    background: #303641;
    transition: 0.4s ease-in-out;
    cursor: pointer;
}

.sidebar-section-list li.active {
    background: #2b303a;
}

.sidebar-section-list li i {
    margin-right: 15px;
}

/* Sidebar list of sections' icons */
/* This hack creates some space for the icon to show up */
.sidebar-section-reports,
.sidebar-section-charts,
.sidebar-section-categories,
.sidebar-section-similarities,
.sidebar-section-settings {
    float: left;
    width: 20px;
    margin: 2px 10px 0 10px;
}

/* List of banks, list of accounts */
.sidebar-sublist{
    padding: 20px 0 20px 0;
}
/* Lighter portions of the sidebar */
.sidebar-light {
    background: #303641;
}

/* Logo in the sidebar */
.logo {
    padding: 20px 0 20px 20px;
    font-size: 20px;
    font-weight: bold;
    color: #fff;
}

.logo a {
    color: #fff;
}

.sidebar a {
    outline: 0;
}

/* Bank header */
.sidebar-bank-header {
    border-bottom: 2px solid #343a45;
    font-family: arial;
    font-size: 20px;
    color: #7f8186;
    font-weight: bold;
    text-transform: uppercase;
    list-style-type: none;
    padding: 10px 0 24px 65px;
}

.sidebar-bank-header:before {
    content: " ";
    background: url("../images/bank.png");
    background-size: 100% 100%;
    height: 20px;
    width: 20px;
    position: absolute;
    left: 37px;
}

.banksAccountsList {
    position: relative;
}

.banksAccountsList ul {
    margin-bottom: 20px;
}

.account-details {
    position: absolute;
    top: 47px;
    left: 78px;
}

.account-details a {
    color: #afb0b3;
    font-size: 14px;
    font-weight: 600;
}

.account-details .amount {
    margin: 0 0 0 10px;
}

.account-details .positive {
    margin: 0 2px;
    color: #00a651;
}

.account-details .negative {
    margin: 0 2px;
    color: #f26c4f;
}

.account-details a .caret, .bank-details a .caret {
   margin-left: 10px; 
}

.bank-details {
    min-height: 90px;
    padding: 20px 0 25px 20px;
    position: relative;
}

.bank-details a {
    margin-left: 10px;
    position: relative;
    color: #fff;
    font-weight: 600;
    font-size: 16px;
}

.dropdown {
    display: none;
}

.dropdown.open {
    display: block;
}

/* Banks list component and account list component */
.topic {
    font-size: 14px;
    color: #7f8186;
    padding: 20px 0 20px 39px;
    text-transform: uppercase;
    letter-spacing: 1px;
}
.sidebar-list ul li {
    color: #494f59;
    font-size: 30px;
    line-height: 30px;
    margin-left: 40px;
}
.sidebar-list ul li span {
    font-family: arial;
    color: #afb0b3;
    font-size: 14px;
    letter-spacing: 0.5px;
}
.sidebar-list ul li.active {
    color: #08ad3c;
}

/* Operations list component */
/* Wells (panels with amount at the top */
.operation-wells {
    margin-top: 15px;
}
.operation-wells .well {
    color: #fff;
    text-align: right;
<<<<<<< HEAD
}

.well-icon {
    -moz-border-radius: 100%;
    -webkit-border-radius: 100%;
    margin-top: 10px;
    border-radius: 100%;
    background-color: rgba(255,255,255,0.2);
    display: inline-block;
    float: left;
    font-size: 30px;
    height: 60px;
    line-height: 60px;
    margin-right: 10px;
    text-align: center;
    width: 60px;
}

=======
}

.well-icon {
    -moz-border-radius: 100%;
    -webkit-border-radius: 100%;
    margin-top: 10px;
    border-radius: 100%;
    background-color: rgba(255,255,255,0.2);
    display: inline-block;
    float: left;
    font-size: 30px;
    height: 60px;
    line-height: 60px;
    margin-right: 10px;
    text-align: center;
    width: 60px;
}

>>>>>>> 2059bd1d
.well-title {
    font-size: 16px;
    color: #eee;
}

.well-sub {
    font-size: 12px;
    color: #eee;
}

.operation-amount {
    font-size: 30px;
    font-weight: bold;
    margin-left: 2px;
}
.background-orange {
    background:#f26c4f;
}
.background-green {
    background:#00a651;
}
.background-lightblue {
    background:#00bff3;
}
.background-darkblue {
    background:#0072bc;
}
/* Main panel, with form and operations */
.operation-panel {
    font-size: 14px;
}

.operation-panel .last-sync {
    padding-top: 7px;
    padding-bottom: 6px;
    padding-left: 12px;
}

.clickable {
    cursor: pointer;
}

/* Button to change operation types/categories */

.btn-transparent {
    color: inherit;
    background-color: transparent;
    border-style: none;
}

.btn-transparent:hover {
   color: #333333;
   background-color: #ffffff;
   border-color: #cccccc;
   border-style: solid;
}

/* Categories section */
.top-panel {
    margin-top: 15px;
}
.top-panel .table tbody>tr>td {
    vertical-align: middle;
}

/* Settings section */
.transition-expand {
    transition: all 400ms;
}
.btn-space-right {
    margin-right: 5px;
}

/* charts */
.tab-content {
    margin-top: 10px;
}

.panel {
    position: relative;
    border: 1px solid #cfd9db;
    border-radius: 3px;
    box-shadow: 0px 1px 1px rgba(0, 0, 0, 0.05);
}

.panel-heading {
    padding: 0px 15px;
    border-top-right-radius: 3px;
    border-top-left-radius: 3px;
    margin: -1px -1px 0 -1px;
    border: 1px solid transparent;
}

.panel-default > .panel-heading {
    color: #444;
    background-color: #F1F1F1;
    border-color: #CFD9DB;
    background-image: none;
}

.panel-heading > .panel-title,
.panel-heading > .panel-options {
    display: table-cell;
    vertical-align: middle;
    width: 1%;
    height: 40px;
    float: none !important;
}

.panel-options {
    color: #777;
    text-align: right;
}

.panel-options a {
    color: #777;
}

.panel-options .option-legend {
    font-size: 12px;
    padding-right: 10px;
}

.panel .panel-options.option {
    display: inline-block;
    min-height: 34px;
}

.panel-heading > .panel-title.ellipsis,
.panel-heading > .panel-toolbar.ellipsis {
    max-width: 10px;
}

.panel-heading > .panel-title {
    font-size: 14px;
    font-weight: 600;
}

.panel-heading > .panel-title > .icon {
    margin-right: 5px;
}

.panel-heading > .panel-title > a,
.panel-heading > .panel-title > a:hover,
.panel-heading > .panel-title > a:active,
.panel-heading > .panel-title > a:focus {
    text-decoration: none;
    outline: 0;
}

.thumb {
    float: left;
    height: 48px;
    width: 48px;
    border-radius: 5%;
    border: 2px solid #FFF;
    background-image: url('../images/sprite.png');
    background-repeat: no-repeat;
    background-position: -221px -167px;
}

.thumb-alloresto {
    background-position: -5px -5px;
}

.thumb-amazonstorecard {
    background-position: -59px -5px;
}

.thumb-americanexpress {
    background-position: -113px -5px;
}

.thumb-axabanque {
    background-position: -167px -5px;
}

.thumb-banqueaccord {
    background-position: -221px -5px;
}

.thumb-banquepopulaire {
    background-position: -5px -59px;
}

.thumb-barclays {
    background-position: -59px -59px;
}

.thumb-bnporc {
    background-position: -113px -59px;
}

.thumb-boursorama {
    background-position: -167px -59px;
}

.thumb-bred {
    background-position: -167px -59px;
}

.thumb-bp {
    background-position: -221px -59px;
}

.thumb-caissedepargne {
    background-position: -5px -113px;
}

.thumb-carrefourbanque {
    background-position: -59px -113px;
}

.thumb-cic {
    background-position: -113px -113px;
}

.thumb-citelis {
    background-position: -167px -113px;
}

.thumb-citibank {
    background-position: -221px -113px;
}

.thumb-cmb {
    background-position: -167px -167px;
}

.thumb-cmso {
    background-position: -167px -167px;
}

.thumb-cragr {
    background-position: -5px -167px;
}

.thumb-creditcooperatif {
    background-position: -59px -167px;
}

.thumb-creditdunord {
    background-position: -113px -167px;
}

.thumb-creditmutuel {
    background-position: -167px -167px;
}

.thumb-delubac {
    background-position: -5px -221px;
}

.thumb-fortuneo {
    background-position: -59px -221px;
}

.thumb-ganassurances {
    background-position: -113px -221px;
}

.thumb-groupamaes {
    background-position: -167px -221px;
}

.thumb-hellobank {
    background-position: -221px -221px;
}

.thumb-hsbc {
    background-position: -275px -5px;
}

.thumb-ing {
    background-position: -275px -59px;
}

.thumb-lcl {
    background-position: -275px -113px;
}

.thumb-paypal {
    background-position: -275px -167px;
}

.thumb-societegenerale {
    background-position: -275px -221px;
}

.thumb-wellsfargo {
    background-position: -5px -275px;
}<|MERGE_RESOLUTION|>--- conflicted
+++ resolved
@@ -275,12 +275,9 @@
 .operation-wells .well {
     color: #fff;
     text-align: right;
-<<<<<<< HEAD
 }
 
 .well-icon {
-    -moz-border-radius: 100%;
-    -webkit-border-radius: 100%;
     margin-top: 10px;
     border-radius: 100%;
     background-color: rgba(255,255,255,0.2);
@@ -294,26 +291,6 @@
     width: 60px;
 }
 
-=======
-}
-
-.well-icon {
-    -moz-border-radius: 100%;
-    -webkit-border-radius: 100%;
-    margin-top: 10px;
-    border-radius: 100%;
-    background-color: rgba(255,255,255,0.2);
-    display: inline-block;
-    float: left;
-    font-size: 30px;
-    height: 60px;
-    line-height: 60px;
-    margin-right: 10px;
-    text-align: center;
-    width: 60px;
-}
-
->>>>>>> 2059bd1d
 .well-title {
     font-size: 16px;
     color: #eee;
