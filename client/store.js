--- conflicted
+++ resolved
@@ -5,13 +5,8 @@
 
 import {EventEmitter as EE} from 'events';
 
-<<<<<<< HEAD
-import {assert, debug, maybeHas, has, translate as t, NONE_CATEGORY_ID, setTranslator,
-        setTranslatorAlertMissing, DEFAULT_TYPE_LABELS} from './Helpers';
-=======
-import {assert, debug, maybeHas, has, translate as t, NONE_CATEGORY_ID, NONE_OPERATION_TYPE_ID,
+import {assert, debug, maybeHas, has, translate as t, NONE_CATEGORY_ID,
         setTranslator, setTranslatorAlertMissing, DEFAULT_TYPE_LABELS, compareLocale} from './Helpers';
->>>>>>> 7ca40920
 import {Account, Bank, Category, Operation, OperationType} from './Models';
 
 import flux from './flux/dispatcher';
