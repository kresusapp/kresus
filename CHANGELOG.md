--- conflicted
+++ resolved
@@ -1,5 +1,3 @@
-<<<<<<< HEAD
-=======
 ## 0.20.0
 
 ### New features and changes
@@ -25,7 +23,6 @@
 - Woob minimal version is now 3.5.
 - Remove deprecated nss support
 
->>>>>>> d1cd225d
 ## 0.19.4
 
 The build of 0.19.3 did not actually include all mentioned fixes, resulting in a npm package
@@ -37,15 +34,7 @@
 
 ### Bug fixes
 
-<<<<<<< HEAD
-- Fix broken export when there are rules with condition type "amount_equals
-
-### Breaking
-
-- Woob minimal version is now 3.5.
-=======
 - Fix broken export when there are rules with condition type "amount_equals"
->>>>>>> d1cd225d
 
 ## 0.19.2 (released on 2023-02-28)
 
