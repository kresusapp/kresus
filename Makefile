--- conflicted
+++ resolved
@@ -38,23 +38,5 @@
 check: ## Runs all tests and style checks.
 	./scripts/check.sh
 
-<<<<<<< HEAD
-release: ## Prepares for a release. To be done only on the `master` branch.
-	@echo "Removing - reinstalling dev dependencies..."
-	rm -rf node_modules/
-	yarn
-	@echo "Building..."
-	NODE_ENV=production make build
-	rm -rf build/server/weboob/data
-	git add -f build/
-	@echo "Removing dev dependencies and installing production dependencies before shrinkwrap..."
-	rm -rf node_modules/
-	npm install --production # yarn doesn't allow shrinkwrap.
-	npm shrinkwrap
-	git add npm-shrinkwrap.json
-	git status
-	@echo "This is what is about to be committed. Check this and commit."
-=======
 release: ## Prepares for a release. To be done only on the `builds` branch.
-	./scripts/release.sh
->>>>>>> 1438d765
+	./scripts/release.sh