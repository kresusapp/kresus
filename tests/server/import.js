import should from 'should';
import fs from 'fs';
import path from 'path';
import moment from 'moment';

import {
    Access,
    Account,
    Alert,
    Budget,
    Category,
    Setting,
    Transaction,
    User,
    TransactionRule,
    RecurringTransaction,
    AppliedRecurringTransaction,
    View,
} from '../../server/models';
import { testing, importData } from '../../server/controllers/all';
import { testing as ofxTesting } from '../../server/controllers/ofx';
import { DEFAULT_ACCOUNT_ID } from '../../shared/settings';
<<<<<<< HEAD
=======
import { assert } from 'console';
>>>>>>> 235ba592

let { ofxToKresus } = testing;
let { parseOfxDate } = ofxTesting;

async function cleanAll(userId) {
    await Access.destroyAll(userId);
    await Account.destroyAll(userId);
    await Alert.destroyAll(userId);
    await Budget.destroyAll(userId);
    await Category.destroyAll(userId);
    await Setting.destroyAll(userId);
    await Transaction.destroyAll(userId);
    await TransactionRule.destroyAll(userId);
    await RecurringTransaction.destroyAll(userId);
    await AppliedRecurringTransaction.destroyAll(userId);
    await View.destroyAll(userId);
}

let USER_ID = null;
before(async () => {
    // Reload the USER_ID from the database, since process.kresus.user.id which
    // might have been clobbered by another test.
    // TODO: this is bad for testing and we should fix this properly later.
    const users = await User.all();
    if (!users.length) {
        throw new Error('user should have been created!');
    }
    USER_ID = users[0].id;
    if (typeof USER_ID !== 'number') {
        throw new Error('missing user id in test.');
    }
});

const now = new Date();

describe('import', () => {
    before(async () => {
        await cleanAll(USER_ID);
    });

    let world = {
        accesses: [
            {
                id: 0,
                vendorId: 'manual',
                login: 'whatever-manual-acc--does-not-care',
                customLabel: 'Optional custom label',
            },
        ],

        accounts: [
            {
                id: 0,
                accessId: 0,
                vendorAccountId: 'manualaccount-randomid',
                type: 'account-type.checking',
                initialBalance: 0,
                label: 'Compte Courant',
                iban: 'FR4830066645148131544778523',
                currency: 'EUR',
                importDate: new Date('2019-01-01:00:00.000Z'),
            },

            {
                id: 1,
                accessId: 0,
                vendorAccountId: 'manualaccount-randomid2',
                type: 'account-type.checking',
                initialBalance: 0,
                label: 'Compte pas courant',
                iban: 'FR4830066645148131544778524',
                currency: 'USD',
                importDate: new Date('2025-01-01:00:00.000Z'),
            },
        ],

        views: [
            {
                id: 0,
                label: 'Automatic view',
                accounts: [
                    {
                        accountId: 0,
                    },
                ],
            },
            {
                id: 1,
                label: 'Automatic view #2',
                createdByUser: false,
                accounts: [
                    {
                        accountId: 0,
                    },

                    {
                        accountId: 1,
                    },
                ],
            },
            {
                id: 2,
                label: 'First user view',
                createdByUser: true,
                accounts: [
                    {
                        accountId: 0,
                    },
                ],
            },
            {
                id: 3,
                label: 'Second user view',
                createdByUser: true,
                accounts: [
                    {
                        accountId: 0,
                    },
                    {
                        accountId: 1,
                    },
                ],
            },
        ],

        categories: [
            {
                label: 'Groceries',
                color: '#1b9d68',
                id: 0,
            },
            {
                label: 'Books',
                color: '#b562bf',
                id: 1,
            },
            {
                label: 'Taxes',
                color: '#ff0000',
                id: 2,
            },
            {
                label: 'Misc',
                color: '#00ff00',
                id: 3,
            },
        ],

        transactions: [
            {
                accountId: 0,
                categoryId: 0,
                type: 'type.card',
                label: 'Wholemart',
                rawLabel: 'card 07/07/2019 wholemart',
                customLabel: 'Food',
                date: new Date('2019-07-07T00:00:00.000Z'),
                importDate: new Date('2019-01-01:00:00.000Z'),
                amount: -83.8,
            },
            {
                accountId: 0,
                categoryId: 0,
                type: 'type.card',
                label: 'Wholemart',
                rawLabel: 'card 09/07/2019 wholemart',
                customLabel: 'Food & stuff',
                date: new Date('2019-07-09T00:00:00.000Z'),
                importDate: new Date('2019-01-01:00:00.000Z'),
                amount: -60.8,
            },
            {
                accountId: 0,
                categoryId: 1,
                type: 'type.card',
                label: 'amazon payments',
                rawLabel: 'carte 19/07/2019 amazon payments',
                customLabel: '1984 - George Orwell',
                date: new Date('2019-07-19T00:00:00.000Z'),
                importDate: new Date('2019-01-01:00:00.000Z'),
                amount: -20,
            },
            {
                accountId: 0,
                type: 'type.transfer',
                label: 'SEPA m. john doe 123457689 rent',
                rawLabel: 'transfer to m. john doe 123457689 rent',
                date: new Date('2019-07-27T00:00:00.000Z'),
                importDate: new Date('2019-01-01:00:00.000Z'),
                amount: -500,
            },
            {
                accountId: 0,
                categoryId: 2,
                type: 'type.order',
                label: 'taxes public department: fr123abc456',
                rawLabel: 'direct debit sepa taxes public department: fr123abc456',
                date: new Date('2019-08-17T00:00:00.000Z'),
                importDate: new Date('2019-01-01:00:00.000Z'),
                amount: -150,
            },
            {
                accountId: 0,
                categoryId: 3,
                type: 'type.withdrawal',
                label: 'ATM my pretty town center',
                date: new Date('2019-08-19T00:00:00.000Z'),
                importDate: new Date('2019-01-01:00:00.000Z'),
                amount: -20,
            },
            {
                accountId: 0,
                type: 'type.bankfee',
                rawLabel: 'commission on non euro buy 0.65eur',
                date: new Date('2019-08-22T00:00:00.000Z'),
                importDate: new Date('2019-01-01:00:00.000Z'),
                amount: -0.65,
            },
            {
                // This one misses the importDate. The import should not fail but the importDate
                // should be set to a default value (~now).
                accountId: 0,
                type: 'type.card',
                label: 'Debit Transfer: Postage',
                rawLabel: 'Transfer',
                date: new Date('2012-09-06T22:00:00.000Z'),
                debitDate: new Date('2012-09-06T22:00:00.000Z'),
                amount: -71.99,
            },
            {
                // This one is invalid, because it doesn't have a label.
                accountId: 0,
                type: 'type.bankfee',
                date: new Date('2019-08-22T00:00:00.000Z'),
                importDate: new Date('2019-01-01:00:00.000Z'),
                amount: -0.65,
            },
            {
                // This one is invalid, because it doesn't have a date.
                accountId: 0,
                type: 'type.bankfee',
                label: 'No date',
                importDate: new Date('2019-01-01:00:00.000Z'),
                amount: -0.65,
            },
            {
                // This one is invalid, because it doesn't have an amount
                accountId: 0,
                type: 'type.bankfee',
                label: 'No amount',
                importDate: new Date('2019-01-01:00:00.000Z'),
            },
        ],

        budgets: [
            // Duplicates should be cleaned and no error should be thrown
            { categoryId: 0, year: 2020, month: 12, threshold: 100 },

            { categoryId: 0, year: 2020, month: 12, threshold: 100 },
        ],

        recurringTransactions: [
            {
                type: 'type.order',
                id: 1,
                userId: 1,
                accountId: 0,
                label: 'PRELEVEMENT ELECTRICITE',
                amount: -100,
                dayOfMonth: 21,
                listOfMonths: 'all',
            },
            {
                type: 'type.loan_payment',
                id: 2,
                userId: 1,
                accountId: 0,
                label: 'REMBOURSEMENT DE PRET',
                amount: -654.32,
                dayOfMonth: 15,
                listOfMonths: 'all',
            },
        ],

        appliedRecurringTransactions: [
            {
                id: 1,
                userId: 1,
                recurringTransactionId: 1,
                accountId: 0,
                month: now.getMonth(),
                year: now.getFullYear(),
            },
            {
                id: 2,
                userId: 1,
                recurringTransactionId: 2,
                accountId: 0,
                month: 1,
                year: 2000,
            },
        ],
    };

    function newWorld() {
        let result = { ...world };
        result.accesses = result.accesses.map(access => Access.cast(access));
        result.accounts = result.accounts.map(account => Account.cast(account));
        result.categories = result.categories.map(category => Category.cast(category));
        result.transactions = result.transactions.map(transaction => Transaction.cast(transaction));
        result.budgets = result.budgets.map(budget => Budget.cast(budget));
        result.recurringTransactions = result.recurringTransactions.map(rt =>
            RecurringTransaction.cast(rt)
        );
        result.appliedRecurringTransactions = result.appliedRecurringTransactions.map(art =>
            AppliedRecurringTransaction.cast(art)
        );
        result.views = result.views.map(view => View.cast(view));
        return result;
    }

    it('should run simple imports properly', async () => {
        let data = newWorld();
        await importData(USER_ID, data);

        let actualAccesses = await Access.all(USER_ID);
        actualAccesses.length.should.equal(data.accesses.length);
        actualAccesses.should.containDeep(data.accesses);

        // Delete ids of imported accounts so that containDeep still works (since ids have been
        // altered when inserted in database).
        data.accounts.forEach(acc => {
            delete acc.id;
            delete acc.userId;
            delete acc.accessId;
        });

        let actualAccounts = await Account.all(USER_ID);
        actualAccounts.length.should.equal(data.accounts.length);
        actualAccounts.forEach(account => (account.balance = null));
        actualAccounts.should.containDeep(data.accounts);

        let actualCategories = await Category.all(USER_ID);
        actualCategories.length.should.equal(data.categories.length);
        actualCategories.should.containDeep(data.categories);

        // Budgets duplicates should be removed.
        const actualBudgets = await Budget.all(USER_ID);
        actualBudgets.length.should.equal(1, 'There should be exactly 1 budget');
        actualBudgets.should.containDeep([data.budgets[0]]);

        // Test for transactions is done below.

        const recurringTransactions = await RecurringTransaction.all(USER_ID);
        recurringTransactions.length.should.equal(2);
        recurringTransactions.should.containDeep(data.recurringTransactions);

        // Only applied recurring transactions from the current month should be imported.
        const appliedRecurringTransactions = await AppliedRecurringTransaction.all(USER_ID);
        appliedRecurringTransactions.length.should.equal(1);
        appliedRecurringTransactions.should.containDeep([data.appliedRecurringTransactions[0]]);

        // Only views created by the user should be created by the import but
        // every account will have a view associated to it automatically.
        // So, with two accounts imported, and two user views, there should be 4 views.
        const views = await View.all(USER_ID);
        views.length.should.equal(4);

        // None of the 'auto' view should be imported.
        assert(!views.some(v => v.label.includes('Automatic')));

        const userViews = views.filter(v => v.createdByUser === true);
        userViews.length.should.equal(2);
        userViews[0].label.should.equal(world.views[2].label);
        userViews[1].label.should.equal(world.views[3].label);
    });

    describe('ignore imports', () => {
        it('transaction without date, amount or labels and raw labels should be ignored', async () => {
            let transactions = newWorld()
                .transactions.filter(
                    op =>
                        typeof op.date !== 'undefined' &&
                        typeof amount === 'number' &&
                        (typeof op.label !== 'undefined' || typeof op.rawLabel !== 'undefined')
                )
                .map(op => {
                    // Import ids are remapped.
                    delete op.accountId;
                    delete op.categoryId;
                    return op;
                });
            let actualTransactions = await Transaction.all(USER_ID);
            actualTransactions.length.should.equal(8);
            actualTransactions.should.containDeep(transactions);
        });

        it('invalid customFields should be ignored when imported', async () => {
            await cleanAll(USER_ID);
            let data = newWorld();
            let validField = { name: 'valid', value: 'valid' };

            data.accesses = [
                {
                    id: 0,
                    vendorId: 'manual',
                    login: 'whatever-manual-acc--does-not-care',
                    customLabel: 'Optional custom label',
                    fields: [
                        { name: 'name' },
                        { value: 'value' },
                        { name: 'number_value', value: 3 },
                        { name: 3, value: 'number_name' },
                        validField,
                    ],
                },
            ];
            await importData(USER_ID, data);
            let accesses = await Access.all(USER_ID);
            accesses.length.should.equal(1);
            accesses[0].fields.length.should.equal(1);
            let field = accesses[0].fields[0];
            field.name.should.equal(validField.name);
            field.value.should.equal(validField.value);
        });

        it('views without valid accounts should be ignored', async () => {
            await cleanAll(USER_ID);
            let data = newWorld();
            data.views.push({
                id: 123,
                accounts: [],
            });
            data.views.push({
                id: 456,
                accounts: [
                    {
                        accountId: 999,
                    },
                ],
            });
            await importData(USER_ID, data);
            const views = await View.all(USER_ID);
            views.length.should.equal(4);
            should(views.every(v => v.accounts.length > 0 && !v.accounts.includes(999))).be.true();
        });
    });

    describe('data cleanup', () => {
        it('The lastCheckDate property of an account should equal the date of the latest transaction if missing', async () => {
            let allAccounts = await Account.all(USER_ID);
            allAccounts[0].lastCheckDate.should.eql(world.transactions[6].date);
        });

        it('The lastCheckDate property of an account should be ~now if missing & no transactions', async () => {
            await cleanAll(USER_ID);

            let data = newWorld();
            delete data.transactions;

            await importData(USER_ID, data);

            let allAccounts = await Account.all(USER_ID);
            allAccounts[0].lastCheckDate.should.be.a.Date();
        });

        it('The lastCheckDate property of an account should not be modified if defined in the import data', async () => {
            await cleanAll(USER_ID);

            let data = newWorld();
            const lastCheckDate = '2019-07-31T00:00:00.000Z';
            data.accounts[0].lastCheckDate = lastCheckDate;

            await importData(USER_ID, data);

            let allAccounts = await Account.all(USER_ID);
            allAccounts[0].lastCheckDate.should.eql(new Date(lastCheckDate));
        });

        it('The label should be used to fill the rawLabel field if missing', async () => {
            let allData = await Transaction.all(USER_ID);
            let label = world.transactions[5].label;
            let transaction = allData.find(t => t.label === label);
            transaction.rawLabel.should.equal(label);
        });

        it('The rawLabel should be used to fill the label field if missing', async () => {
            let allData = await Transaction.all(USER_ID);
            let rawLabel = world.transactions[6].rawLabel;
            let transaction = allData.find(t => t.rawLabel === rawLabel);
            transaction.label.should.equal(rawLabel);
        });

        it('importData should be set to now if missing', async () => {
            let allData = await Transaction.all(USER_ID);
            allData[7].importDate.should.be.a.Date();
        });

        it('should successfully import Setting with the old format', async () => {
            await cleanAll(USER_ID);
            let data = newWorld();
            data.settings = [
                {
                    name: 'budget-display-percent',
                    value: 'true',
                },
            ];
            await importData(USER_ID, data);
        });

        it('should have renamed Setting.name into Setting.key', async () => {
            let settings = await Setting.all(USER_ID);
            // Add "locale".
            settings.length.should.equal(2);
            settings.should.containDeep([
                {
                    key: 'budget-display-percent',
                    value: 'true',
                },
            ]);
        });

        it('should successfully import Setting with the new format', async () => {
            await cleanAll(USER_ID);
            let data = newWorld();
            data.settings = [
                {
                    key: 'budget-display-percent',
                    value: 'true',
                },
            ];
            await importData(USER_ID, data);
        });

        it('should have kept Setting.key', async () => {
            let settings = await Setting.all(USER_ID);
            // Add "locale".
            settings.length.should.equal(2);
            settings.should.containDeep([
                {
                    key: 'budget-display-percent',
                    value: 'true',
                },
            ]);
        });

        it('should successfully do several renamings if needed', async () => {
            await cleanAll(USER_ID);

            let data = newWorld();
            let newTransaction = {
                accountId: 0,
                categoryId: 0,
                type: 'type.card',
                title: 'Mystery transaction',
                raw: 'card 07/07/2019 mystery',
                customLabel: 'Surprise',
                date: moment('2019-07-07').toDate(),
                dateImport: moment('2019-07-07T00:00:00.000Z').toDate(),
                amount: -13.37,
            };

            data.transactions.push(newTransaction);
            await importData(USER_ID, data);
        });

        it('should have applied the renamings in database', async () => {
            let transactions = await Transaction.all(USER_ID);

            // Only 8 transactions were valid in the initial batch.
            transactions.length.should.equal(8 + 1);

            let actualTransaction = Transaction.cast({
                type: 'type.card',
                label: 'Mystery transaction',
                rawLabel: 'card 07/07/2019 mystery',
                customLabel: 'Surprise',
                date: moment('2019-07-07').toDate(),
                importDate: moment('2019-07-07T00:00:00.000Z').toDate(),
                amount: -13.37,
                isUserDefinedType: true, // As the type is defined, on import, isUserDefinedType will be set to true.
            });
            // Delete the categoryId (set to null, because it's missing in the
            // dictionary above), since we don't have an easy mapping from old
            // category numbers to new ones.
            delete actualTransaction.categoryId;

            // Compare the dates separately: the date field only contains the
            // date/month/year, not a timestamp.
            let insertedDate = moment(transactions[transactions.length - 1].date);
            let actualDate = moment(actualTransaction.date);
            insertedDate.date().should.equal(actualDate.date());
            insertedDate.month().should.equal(actualDate.month());
            insertedDate.year().should.equal(actualDate.year());
            delete actualTransaction.date;

            transactions.should.containDeep([actualTransaction]);
        });

        it('legacy customFields should be converted to new "fields" property', async () => {
            await cleanAll(USER_ID);
            let data = newWorld();
            const fields = [{ name: 'valid', value: 'valid' }];

            data.accesses = [
                {
                    id: 0,
                    vendorId: 'manual',
                    login: 'whatever-manual-acc--does-not-care',
                    customLabel: 'Optional custom label',
                    customFields: JSON.stringify(fields),
                },
            ];
            await importData(USER_ID, data);
            let accesses = await Access.all(USER_ID);
            accesses.length.should.equal(1);
            should.equal(accesses[0].customFields, null);
            accesses[0].fields.length.should.equal(1);
            let field = accesses[0].fields[0];
            field.name.should.equal(fields[0].name);
            field.value.should.equal(fields[0].value);
        });

        it("shouldn't use user-provided userId", async () => {
            await cleanAll(USER_ID);

            let data = newWorld();
            data.accesses[0].userId = USER_ID + 42;
            data.accounts[0].userId = USER_ID + 13;
            data.categories[0].userId = USER_ID + 37;
            data.transactions[0].userId = USER_ID + 100;

            await importData(USER_ID, data);

            let accesses = await Access.all(USER_ID + 42);
            accesses.length.should.equal(0);
            accesses = await Access.all(USER_ID);
            accesses.length.should.equal(1);

            let accounts = await Account.all(USER_ID + 13);
            accounts.length.should.equal(0);
            accounts = await Account.all(USER_ID);
            accounts.length.should.equal(2);

            let categories = await Category.all(USER_ID + 37);
            categories.length.should.equal(0);
            categories = await Category.all(USER_ID);
            categories.length.should.equal(4);

            let transactions = await Transaction.all(USER_ID + 100);
            transactions.length.should.equal(0);
            transactions = await Transaction.all(USER_ID);
            // Only 8 out of the 11 transactions are valid.
            transactions.length.should.equal(8);
        });
    });

    it('should import the default account id correctly', async () => {
        await cleanAll(USER_ID);

        let data = {
            settings: [
                Setting.cast({
                    id: 42,
                    key: DEFAULT_ACCOUNT_ID,
                    // Account id 0.
                    value: '0',
                }),
            ],
            ...newWorld(),
        };

        await importData(USER_ID, data);

        let accounts = await Account.all(USER_ID);
<<<<<<< HEAD
        accounts.length.should.equal(1);
=======
        accounts.length.should.equal(2);
>>>>>>> 235ba592
        let accountId = accounts[0].id;

        let settings = await Setting.all(USER_ID);

        let found = false;
        for (let s of settings) {
            if (s.key === DEFAULT_ACCOUNT_ID) {
                s.value.should.equal(accountId.toString());
                found.should.equal(false);
                found = true;
            }
        }
        found.should.equal(true);
    });

    describe('ignore entries already present', () => {
        it("shouldn't import duplicated categories", async () => {
            await cleanAll(USER_ID);

            let data = { categories: newWorld().categories };

            await importData(USER_ID, data);
            let categories = await Category.all(USER_ID);
            categories.length.should.equal(data.categories.length);

            await importData(USER_ID, data);
            categories = await Category.all(USER_ID);
            categories.length.should.equal(data.categories.length);
            categories.should.containDeep(data.categories);

            let newCategories = [
                {
                    label: 'yolo',
                    color: '#424242',
                },
                ...data.categories,
            ];

            await importData(USER_ID, {
                categories: newCategories,
            });

            categories = await Category.all(USER_ID);
            categories.length.should.equal(data.categories.length + 1);
            categories.should.containDeep(newCategories);
        });

        it("shouldn't import duplicated transaction rules", async () => {
            await cleanAll(USER_ID);

            let rules = [
                {
                    position: 0,
                    conditions: [{ type: 'label_matches_text', value: 'carouf' }],
                    actions: [{ type: 'categorize', categoryId: 0 }],
                },
                {
                    position: 1,
                    conditions: [{ type: 'label_matches_regexp', value: 'misc{0-9}*' }],
                    actions: [{ type: 'categorize', categoryId: 3 }],
                },
            ];

            let data = {
                categories: newWorld().categories,
                transactionRules: rules,
            };

            // deep copy lol
            let copy = JSON.parse(JSON.stringify(data));
            await importData(USER_ID, copy);

            let actualRules = await TransactionRule.allOrdered(USER_ID);
            actualRules.length.should.equal(2);
            actualRules.should.containDeep(
                copy.transactionRules.slice().map(rule => {
                    for (let action of rule.actions) {
                        delete action.categoryId;
                    }
                    return rule;
                })
            );

            data.transactionRules.push({
                position: 2,
                conditions: [{ type: 'label_matches_text', value: 'hochons' }],
                actions: [{ type: 'categorize', categoryId: 0 }],
            });

            await importData(USER_ID, data);

            actualRules = await TransactionRule.allOrdered(USER_ID);
            actualRules.length.should.equal(3);
            actualRules.should.containDeep(
                rules.slice().map(rule => {
                    for (let action of rule.actions) {
                        delete action.categoryId;
                    }
                    return rule;
                })
            );
        });

        it("shouldn't import duplicated accesses/accounts/transactions/alerts", async () => {
            await cleanAll(USER_ID);

            let alert = Alert.cast({
                id: 0,
                accountId: 0,
                type: 'report',
                frequency: 'daily',
                limit: null,
                order: null,
                lastTriggeredDate: null,
            });

            // Set up the initial state.
            let data = newWorld();
            data.alerts = [structuredClone(alert)];

            await importData(USER_ID, data);

            // Some sanity checks.
            {
                let accesses = await Access.all(USER_ID);
                accesses.length.should.equal(1);
                let accounts = await Account.all(USER_ID);
                accounts.length.should.equal(2);
                let transactions = await Transaction.all(USER_ID);
                transactions.length.should.equal(8);
                let alerts = await Alert.all(USER_ID);
                alerts.length.should.equal(1);
            }

            data = newWorld();
            data.alerts = [structuredClone(alert)];

            // Include a new access that's exactly the same as the previous one, modulo ID.
            let accessCopy = structuredClone(data.accesses[0]);
            accessCopy.id = 1;
            data.accesses.push(accessCopy);

            // Add a new account for this access.
            data.accounts.push(
                Account.cast({
                    id: 2,
                    // Use the access from the duplicated access.
                    accessId: 1,
                    vendorAccountId: 'manualaccount-randomid1337',
                    type: 'account-type.checking',
                    initialBalance: 0,
                    label: 'PEA',
                    currency: 'EUR',
                    importDate: new Date('2019-01-01:00:00.000Z'),
                })
            );

            // Add a new transaction for the new account.
            data.transactions.push(
                Transaction.cast({
                    accountId: 2,
                    type: 'type.card',
                    label: 'Wholefood',
                    rawLabel: 'card 13/12/2024',
                    date: new Date('2024-12-13T00:00:00.000Z'),
                    importDate: new Date('2024-12-13:00:00.000Z'),
                    amount: -42,
                })
            );

            await importData(USER_ID, data);

            // There's still a single access.
            let accesses = await Access.all(USER_ID);
            accesses.length.should.equal(1);

            // But the new account must have been added!
            let accounts = await Account.all(USER_ID);
            accounts.length.should.equal(3);
            accounts[0].label.should.equal('Compte Courant');
            accounts[2].label.should.equal('PEA');

            // Only one transaction has been imported.
            let transactions = await Transaction.all(USER_ID);
            transactions.length.should.equal(9);

            transactions[8].label.should.equal('Wholefood');

            // Still only one alert.
            let alerts = await Alert.all(USER_ID);
            alerts.length.should.equal(1);
        });
    });
});

describe('import OFX', () => {
    let ofx = null;
    let account = null;
    let transactions = null;

    before(async () => {
        await cleanAll(USER_ID);
    });

    it('should parse OFX DateTime fields correctly', () => {
        should(parseOfxDate('20200201')).be.a.Date();
        should(parseOfxDate('20200211120000')).be.a.Date();
        should(parseOfxDate('20200211120000.000')).be.a.Date();
        should(parseOfxDate('20200211120000.000[-12:EST]')).be.a.Date();
        should(parseOfxDate('20200211120000.000[-01:EST]')).be.a.Date();
        should(parseOfxDate('20200211120605.123[-5:EST]')).be.a.Date();

        should(parseOfxDate('2020021')).be.null();
        should(parseOfxDate('20201301')).be.null();
        should(parseOfxDate('20200211120000.000[-13:EST]')).be.null();
        should(parseOfxDate('20200211120000.000[+15:EST]')).be.null();
        should(parseOfxDate('20200211120000.000[15:EST]')).be.null();
    });

    it('should run the import properly', async () => {
        let ofxFilePath = path.join(
            path.dirname(fs.realpathSync(__filename)),
            '..',
            'fixtures',
            'checking.ofx'
        );
        ofx = fs.readFileSync(ofxFilePath, { encoding: 'utf8' });

        await importData(USER_ID, await ofxToKresus(ofx));

        let allData = await Access.all(USER_ID);
        allData.length.should.equal(1);

        allData = await Account.all(USER_ID);
        allData.length.should.equal(1);
        account = allData[0];

        allData = await Transaction.all(USER_ID);
        allData.length.should.equal(5);
        transactions = allData;

        // It should have detected the right account vendor id, type, initial
        // balance and currency and transactions type
        account.vendorAccountId.should.equal('1234567-00');

        account.type.should.equal('account-type.savings');
        account.initialBalance.should.equal(12.79);
        account.currency.should.equal('NZD');

        transactions.filter(t => t.type === 'type.bankfee').length.should.equal(1);
        transactions.filter(t => t.type === 'type.card').length.should.equal(4);
    });
});

describe('Data migrations', () => {
    before(async () => {
        await cleanAll(USER_ID);
    });

    it('should remove access fields for boursorama, cmmc and ganassurances', async () => {
        const data = {
            accesses: [
                {
                    id: 0,
                    vendorId: 'boursorama',
                    login: 'whatever-manual-acc--does-not-care',
                    fields: [
                        {
                            name: 'device',
                            value: 'whatever',
                        },
                        {
                            name: 'pin_code',
                            value: '1234',
                        },
                    ],
                },

                {
                    id: 1,
                    vendorId: 'cmmc',
                    login: 'whatever-manual-acc--does-not-care',
                    fields: [
                        {
                            name: 'website',
                            value: 'par',
                        },
                    ],
                },

                {
                    id: 2,
                    vendorId: 'ganassurances',
                    login: 'whatever-manual-acc--does-not-care',
                    fields: [
                        {
                            name: 'website',
                            value: 'espaceclient.ganassurances.fr',
                        },
                    ],
                },

                {
                    id: 3,
                    vendorId: 'manual',
                    login: 'whatever-manual-acc--does-not-care',
                    fields: [
                        {
                            name: 'test',
                            value: 'whatever',
                        },
                    ],
                },
            ],
        };

        await importData(USER_ID, data);

        const actualAccesses = await Access.all(USER_ID);
        actualAccesses.length.should.equal(data.accesses.length);

        actualAccesses[0].fields.length.should.equal(0);
        actualAccesses[1].fields.length.should.equal(0);
        actualAccesses[2].fields.length.should.equal(0);
        actualAccesses[3].fields.length.should.equal(1);
    });

    it('should rename cmmc vendor to creditmutuel', async () => {
        (await Access.byVendorId(USER_ID, { uuid: 'cmmc' })).length.should.equal(0);
        (await Access.byVendorId(USER_ID, { uuid: 'creditmutuel' })).length.should.equal(1);
    });

    it('should not have renamed other vendors', async () => {
        (await Access.byVendorId(USER_ID, { uuid: 'boursorama' })).length.should.equal(1);
        (await Access.byVendorId(USER_ID, { uuid: 'ganassurances' })).length.should.equal(1);
        (await Access.byVendorId(USER_ID, { uuid: 'manual' })).length.should.equal(1);
    });

    it('should remove creditcooperatif/btpbanque auth_type', async () => {
        await cleanAll(USER_ID);

        const data = {
            accesses: [
                {
                    id: 0,
                    vendorId: 'creditcooperatif',
                    login: 'whatever-manual-acc--does-not-care',
                    fields: [
                        {
                            name: 'auth_type',
                            value: 'particular',
                        },
                    ],
                },

                {
                    id: 1,
                    vendorId: 'btpbanque',
                    login: 'whatever-manual-acc--does-not-care',
                    fields: [
                        {
                            name: 'auth_type',
                            value: 'strong',
                        },
                    ],
                },

                {
                    id: 2,
                    vendorId: 'bred',
                    login: 'whatever-manual-acc--does-not-care',
                    fields: [
                        {
                            name: 'website',
                            value: 'bred',
                        },
                    ],
                },

                {
                    id: 3,
                    vendorId: 'manual',
                    login: 'whatever-manual-acc--does-not-care',
                    fields: [
                        {
                            name: 'test',
                            value: 'whatever',
                        },
                    ],
                },
            ],
        };

        await importData(USER_ID, data);

        const actualAccesses = await Access.all(USER_ID);
        actualAccesses.length.should.equal(data.accesses.length);

        // Remove All The Fields!
        actualAccesses[0].fields.length.should.equal(0);
        actualAccesses[1].fields.length.should.equal(0);
        actualAccesses[2].fields.length.should.equal(0);

        // But not the fields of unrelated accesses.
        actualAccesses[3].fields.length.should.equal(1);
    });

    it('should rename bnporc to bnp', async () => {
        await cleanAll(USER_ID);

        const data = {
            accesses: [
                {
                    id: 0,
                    vendorId: 'bnporc',
                    login: 'whatever-manual-acc--does-not-care',
                    fields: [
                        {
                            name: 'device',
                            value: 'whatever',
                        },
                        {
                            name: 'pin_code',
                            value: '1234',
                        },
                    ],
                },
            ],
        };

        await importData(USER_ID, data);

        const actualAccesses = await Access.all(USER_ID);
        actualAccesses.length.should.equal(1);
        actualAccesses[0].vendorId.should.equal('bnp');
    });
});<|MERGE_RESOLUTION|>--- conflicted
+++ resolved
@@ -20,10 +20,7 @@
 import { testing, importData } from '../../server/controllers/all';
 import { testing as ofxTesting } from '../../server/controllers/ofx';
 import { DEFAULT_ACCOUNT_ID } from '../../shared/settings';
-<<<<<<< HEAD
-=======
 import { assert } from 'console';
->>>>>>> 235ba592
 
 let { ofxToKresus } = testing;
 let { parseOfxDate } = ofxTesting;
@@ -699,11 +696,7 @@
         await importData(USER_ID, data);
 
         let accounts = await Account.all(USER_ID);
-<<<<<<< HEAD
-        accounts.length.should.equal(1);
-=======
         accounts.length.should.equal(2);
->>>>>>> 235ba592
         let accountId = accounts[0].id;
 
         let settings = await Setting.all(USER_ID);
