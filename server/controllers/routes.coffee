banks      = require './banks'
accesses   = require './accesses'
accounts   = require './accounts'
operations = require './operations'
alerts     = require './alerts'
categories = require './categories'
settings   = require './settings'
all        = require './all'

module.exports =

    'all/':
        get: all.all
        post: all.import
    'all/export':
        get: all.export

    # Accesses
    'accesses':
        get: accesses.index
        post: accesses.create
    'bankAccessID': param: accesses.loadBankAccess
    'accesses/:bankAccessID':
        get: accesses.show
        put: accesses.update
        delete: accesses.destroy
    'accesses/:bankAccessID/fetch/operations':
        get: accesses.fetchOperations
    'accesses/:bankAccessID/fetch/accounts':
        get: accesses.fetchAccounts

    # Accounts
    'accounts':
        get: accounts.index
    'bankAccountID': param: accounts.loadBankAccount
    'accounts/:bankAccountID':
        get: accounts.show
        delete: accounts.destroy
    'accounts/:bankAccountID/operations':
        get: accounts.getOperations

    # Banks
    'banks':
        get: banks.index
    'bankID': param: banks.loadBank
    'banks/:bankID':
        get: banks.show
        delete: banks.destroy
    'banks/:bankID/accounts':
        get: banks.getAccounts

    # Categories
    'categories':
        get: categories.index
        post: categories.create
    'categoryId': param: categories.loadCategory
    'categories/:categoryId':
        put: categories.update
        delete: categories.delete

    # Operations
    'operations':
        get: operations.index
    'bankOperationID':
        param: operations.loadBankOperation
    'otherOperationID':
        param: operations.loadOtherBankOperation
    'operations/:bankOperationID':
        get: operations.show
        put: operations.update
<<<<<<< HEAD
    'operations/:bankOperationID/mergeWith/:otherOperationID':
        put: operations.merge
    'operations/:bankOperationID/file':
=======
        delete: operations.delete
    'operations/:bankOperationID/:file':
>>>>>>> deb3eab1
        get: operations.file

    # Settings
    'settings':
        get: settings.all
        post: settings.save
    'settings/weboob':
        put: settings.updateWeboob

    # TODO unused yet: alerts
    'alerts':
        get: alerts.index
        post: alerts.create
    'bankAlertID': param: alerts.loadAlert
    'alerts/:bankAlertID':
        get: alerts.show
        put: alerts.update
        delete: alerts.destroy
    'alerts/getForBankAccount/:accountID':
        get: alerts.getForBankAccount<|MERGE_RESOLUTION|>--- conflicted
+++ resolved
@@ -68,14 +68,9 @@
     'operations/:bankOperationID':
         get: operations.show
         put: operations.update
-<<<<<<< HEAD
     'operations/:bankOperationID/mergeWith/:otherOperationID':
         put: operations.merge
-    'operations/:bankOperationID/file':
-=======
-        delete: operations.delete
     'operations/:bankOperationID/:file':
->>>>>>> deb3eab1
         get: operations.file
 
     # Settings
