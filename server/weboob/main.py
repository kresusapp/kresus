#!/usr/bin/env python
"""
Weboob main Python wrapper

This file is a wrapper around Weboob, which is spawned by Kresus backend and
prints fetched data as a JSON export on stdout, so that it could be imported
easily in Kresus' NodeJS backend.

..note:: Useful environment variables are

    - ``WEBOOB_DIR`` to specify the path to the root Weboob folder (with
    modules and Weboob code)
    - ``KRESUS_DIR`` to specify the path to Kresus data dir.
    - ``WEBOOB_SOURCES_LIST`` to specify a Weboob sources.list to use instead
    of the default one.

Commands are parsed from ``argv``. Available commands are:
    * ``version`` to get the Weboob version.
    * ``test`` to test Weboob is installed and a working connector can be
    built.
    * ``update`` to update Weboob modules.
    * ``accounts --module BANK --login LOGIN EXTRA_CONFIG`` to get accounts from bank
    ``BANK`` using the provided credentials and the given extra
    configuration options for the Weboob module (passed as --field NAME VALUE, NAME being the name
    of the field and VALUE its value). The password is passed by the environment variable
    ``KRESUS_WEBOOB_PWD``.
    * ``operations --module BANK --login LOGIN EXTRA_CONFIG`` to get a list of
    operations from bank ``BANK`` using the provided credentials and given
    extra configuration options (passed as for ``account`` command).
"""

from __future__ import print_function, unicode_literals

import json
import logging
import os
import shutil
import sys
import traceback
import argparse
import io

from copy import deepcopy
from datetime import datetime
from requests import ConnectionError

# Ensure unicode is also defined in python 3.
try:
    unicode = unicode # pylint: disable=redefined-builtin, invalid-name
except NameError:
    unicode = str # pylint: disable=invalid-name

def fail(error_code, error_short, error_long):
    """
    Log error, return error JSON on stdin and exit with non-zero error code.

    :param error_code: Kresus-specific error code. See ``shared/errors.json``.
    :param error_short: Short error string description.
    :param error_long:  Long error string description.
    """
    error_message = None
    if error_long is not None:
        error_message = "%s\n%s" % (error_short, error_long)
    else:
        error_message = error_short

    error_object = {
        'error_code': error_code,
        'error_short': error_short,
        'error_message': error_message
    }

    print(json.dumps(error_object))
    sys.exit(1)


# Load errors description
ERRORS_PATH = os.path.join(
    os.path.dirname(os.path.abspath(__file__)),  # This script directory
    '..', 'shared', 'errors.json'
)
with open(ERRORS_PATH, 'r') as f:
    ERRORS = json.load(f)
    ACTION_NEEDED = ERRORS['ACTION_NEEDED']
    AUTH_METHOD_NYI = ERRORS['AUTH_METHOD_NYI']
    UNKNOWN_MODULE = ERRORS['UNKNOWN_WEBOOB_MODULE']
    INVALID_PASSWORD = ERRORS['INVALID_PASSWORD']
    EXPIRED_PASSWORD = ERRORS['EXPIRED_PASSWORD']
    GENERIC_EXCEPTION = ERRORS['GENERIC_EXCEPTION']
    INVALID_PARAMETERS = ERRORS['INVALID_PARAMETERS']
    NO_ACCOUNTS = ERRORS['NO_ACCOUNTS']
    WEBOOB_NOT_INSTALLED = ERRORS['WEBOOB_NOT_INSTALLED']
    INTERNAL_ERROR = ERRORS['INTERNAL_ERROR']
    NO_PASSWORD = ERRORS['NO_PASSWORD']
    CONNECTION_ERROR = ERRORS['CONNECTION_ERROR']


def fail_unset_field(field, error_type=INVALID_PARAMETERS):
    """
    Wrapper around ``fail`` for the specific case where a required field is not
    set.

    :param field: The name of the required field.
    :param error_type: A possibility to overload the type of error thrown.
        Defaults to ``INVALID_PARAMETERS``.
    """
    fail(
        error_type,
        '%s shall be set to a non empty string' % field,
        None
    )


# Put the weboob path at the top of the current python path.
if 'WEBOOB_DIR' in os.environ and os.path.isdir(os.environ['WEBOOB_DIR']):
    sys.path.insert(0, os.environ['WEBOOB_DIR'])

# Import Weboob core
try:
    from weboob.capabilities.base import empty
    from weboob.capabilities.bank import Transaction
    from weboob.core import Weboob
    from weboob.core.repositories import IProgress
    from weboob.exceptions import (
        ActionNeeded,
        AuthMethodNotImplemented,
        BrowserIncorrectPassword,
        BrowserPasswordExpired,
        NoAccountsException,
        ModuleInstallError,
        ModuleLoadError
    )
    from weboob.tools.backend import Module
    from weboob.tools.log import createColoredFormatter
    from weboob.tools.json import WeboobEncoder
except ImportError as exc:
    fail(
        WEBOOB_NOT_INSTALLED,
        ('Is weboob correctly installed? Unknown exception raised: %s.' %
         unicode(exc)),
        traceback.format_exc()
    )

<<<<<<< HEAD

=======
>>>>>>> e1d0f8db
def init_logging(level, is_prod):
    """
    Initialize loggers.

    :param level: Minimal severity to log.
    :param is_prod: whether we're running in production or not.
    """
    root_logger = logging.getLogger()

    root_logger.setLevel(level)

    handler = logging.StreamHandler(sys.stderr)
    fmt = (
        '%(asctime)s:%(levelname)s:%(name)s:%(filename)s:'
        '%(lineno)d:%(funcName)s %(message)s'
    )

    # Only output colored logging if not running in production.
    if is_prod:
        handler.setFormatter(logging.Formatter(fmt))
    else:
        handler.setFormatter(createColoredFormatter(sys.stderr, fmt))

    root_logger.addHandler(handler)


class DictStorage(object):
    """
    This class mocks the Weboob Storage class.
    """
    def __init__(self, obj):
        self.values = deepcopy(obj)

    def load(self, *args, **kwargs):
        """
        The load method is meaningless when a 'dict' storage is used.
        """
        pass

    def save(self, *args, **kwargs):
        """
        The save method is meaningless when a 'dict' storage is used.
        """
        pass

    def set(self, *args):
        """
        This method allows to set a value at a given path in the storage.
        :param: ('path', 'to', 'the', 'value', value)
        sets self.values['path']['to']['the']['value'] = value
        """
        value = self.values
        # Loop over elements of path.
        for arg in args[:-2]:
            value = value.setdefault(arg, {})

        # Finally, set value at the right path.
        value[args[-2]] = args[-1]

    def delete(self, *args):
        """
        This method allows to delete a value at a given path in the storage.
        :param: ('path', 'to', 'the', 'value')
        deletes self.values['path']['to']['the']['value']
        """
        value = self.values
        # Loop over elements of path.
        for arg in args[:-1]:
            # Check element in path exists.
            try:
                value = value[arg]
            except KeyError:
                # If not, end the process.
                return
        # Finally, delete element at the right path.
        value.pop(args[-1], None)

    def get(self, *args, **kwargs):
        """
        This method allows to get a value at a given path in the storage.
        :param: ('path', 'to', 'the', 'value')
        :param default: The default value to be returned if the path does not exist.
        returns self.values['path']['to']['the']['value']
        """
        value = self.values
        # Loop over elements of path.
        for arg in args:
            # Check element in path exists.
            try:
                value = value[arg]
            except KeyError:
                # If not, return the default value.
                return kwargs.get('default')

        return value

    def dump(self):
        """
        Returns the full storage.
        """
        return self.values


class DummyProgress(IProgress):
    """
    Dummy progressbar, to hide messages displayed when installing modules.
    """

    def progress(self, percent, message):
        """
        Do not display progress.
        """
        pass

    def error(self, message):
        """
        Display error messages.
        """
        logging.error(message)
        return True

    def prompt(self, message):  # pylint: disable=no-self-use
        """
        Ignore prompt messages.
        """
        logging.info(message)
        return True


class KresusEncoder(WeboobEncoder):
    """
    JSON Encoder which serializes bytes (cookies for sessions) in python 3.
    """
    def default(self, o):  # pylint: disable=method-hidden
        if isinstance(o, bytes):
            return o.decode('utf-8')
        return super(KresusEncoder, self).default(o)


class Connector(object):

    """
    Connector is a tool that connects to common websites like bank website,
    phone operator website... and that grabs personal data from there.
    Credentials are required to make this operation.

    Technically, connectors are weboob backend wrappers.
    """

    @staticmethod
    def version():
        """
        Get the version of the installed Weboob.
        """
        return Weboob.VERSION

    def __init__(self, weboob_data_path, fakemodules_path, sources_list_content, is_prod):
        """
        Create a Weboob instance.

        :param weboob_data_path: Weboob path to use.
        :param fakemodules_path: Path to the fake modules directory in user
        data.
        :param sources_list_content: Optional content of the sources.list file,
        as an array of lines, or None if not present.
        :param is_prod: whether we're running in production or not.
        """
        # By default, consider we don't need to update the repositories.
        self.needs_update = False

        self.fakemodules_path = fakemodules_path
        self.sources_list_content = sources_list_content

        if not os.path.isdir(weboob_data_path):
            os.makedirs(weboob_data_path)

        # Set weboob data directory and sources.list file.
        self.weboob_data_path = weboob_data_path
        self.write_weboob_sources_list()

        # Create a Weboob object.
        self.weboob = Weboob(workdir=weboob_data_path,
                             datadir=weboob_data_path)
        self.backend = None
        self.storage = None

        # To make development more pleasant, always copy the fake modules in
        # non-production modes.
        if not is_prod:
            self.copy_fakemodules()

        # To make development more pleasant, always copy the fake modules in
        # non-production modes.
        if not is_prod:
            self.copy_fakemodules()

        # Update the weboob repos only if new repos are included.
        if self.needs_update:
            self.update()

    def copy_fakemodules(self):
        """
        Copies the fake modules files into the default fakemodules user-data
        directory.

        When Weboob updates modules, it might want to write within the
        fakemodules directory, which might not be writable by the current
        user. To prevent this, first copy the fakemodules directory in
        a directory we have write access to, and then use that directory
        in the sources list file.
        """
        fakemodules_src = os.path.join(os.path.dirname(os.path.abspath(__file__)), 'fakemodules')
        if os.path.isdir(self.fakemodules_path):
            shutil.rmtree(self.fakemodules_path)
        shutil.copytree(fakemodules_src, self.fakemodules_path)

    def write_weboob_sources_list(self):
        """
        Ensure the Weboob sources.list file contains the required entries from
        Kresus.
        """
        sources_list_path = os.path.join(self.weboob_data_path, 'sources.list')

        # Determine the new content of the sources.list file.
        new_sources_list_content = []
        if self.sources_list_content is not None:
            new_sources_list_content = self.sources_list_content
        else:
            # Default content of the sources.list file.
            new_sources_list_content = [
                unicode('https://updates.weboob.org/%(version)s/main/'),
                unicode('file://%s' % self.fakemodules_path)
            ]

        # Read the content of existing sources.list, if it exists.
        original_sources_list_content = []
        if os.path.isfile(sources_list_path):
            with io.open(sources_list_path, encoding="utf-8") as fh:
                original_sources_list_content = fh.read().splitlines()

        # Update the source.list content and update the repository, only if the
        # content has changed.
        if set(original_sources_list_content) != set(new_sources_list_content):
            with io.open(sources_list_path, 'w', encoding="utf-8") as sources_list_file:
                sources_list_file.write('\n'.join(new_sources_list_content))
            self.needs_update = True

    def update(self):
        """
        Update Weboob modules.
        """
        self.copy_fakemodules()

        # Weboob has an offending print statement when it "Rebuilds index",
        # which happen at every run if the user has a local repository. We need
        # to silence it, hence the temporary redirect of stdout.
        sys.stdout = open(os.devnull, "w")
        try:
            self.weboob.update(progress=DummyProgress())
        except ConnectionError as exc:
            # Do not delete the repository if there is a connection error.
            raise exc
        except Exception:
            # Try to remove the data directory, to see if it changes a thing.
            # This is especially useful when a new version of Weboob is
            # published and/or the keyring changes.
            shutil.rmtree(self.weboob_data_path)
            os.makedirs(self.weboob_data_path)

            # Recreate the Weboob object as the directories are created
            # on creating the Weboob object.
            self.weboob = Weboob(workdir=self.weboob_data_path,
                                 datadir=self.weboob_data_path)

            # Rewrite sources.list file
            self.write_weboob_sources_list()

            # Retry update
            self.weboob.update(progress=DummyProgress())
        finally:
            # Restore stdout
            sys.stdout = sys.__stdout__

    def create_backend(self, modulename, parameters, session):
        """
        Create a Weboob backend for a given module, ready to be used to fetch
        data.

        :param modulename: The name of the module from which backend should be
        created.
        :param parameters: A dict of parameters to pass to the module. It
        should at least contain ``login`` and ``password`` fields, but can
        contain additional values depending on the module.
        :param session: an object representing the browser state.
        """
        # Install the module if required.
        repositories = self.weboob.repositories
        minfo = repositories.get_module_info(modulename)
        if (
                minfo is not None and not minfo.is_installed() and
                not minfo.is_local()
        ):
            # We cannot install a locally available module, this would
            # result in a ModuleInstallError.
            try:
                repositories.install(minfo, progress=DummyProgress())
            except ModuleInstallError:
                fail(
                    GENERIC_EXCEPTION,
                    "Unable to install module %s." % modulename,
                    traceback.format_exc()
                )

        # Initialize the Storage.
        self.storage = DictStorage(session)

        # Initialize the backend.
        self.backend = self.weboob.build_backend(
            modulename,
            parameters,
            storage=self.storage
        )

    def delete_backend(self):
        """
        Delete a created backend for the given module.
        """
        if self.backend:
            with self.backend:
                self.backend.deinit()

        self.backend = None
        self.storage = None

    def get_accounts(self):
        """
        Fetch accounts data from Weboob.

        :param backend: The Weboob built backend to fetch data from.

        :returns: A list of dicts representing the available accounts.
        """
        results = []
<<<<<<< HEAD
        for account in list(backend.iter_accounts()):
            # The minimum dict keys for an account are :
            # 'id', 'label', 'balance' and 'type'
            # Retrieve extra information for the account.
            account = backend.fillobj(account, ['iban', 'currency'])

            iban = None
            if not empty(account.iban):
                iban = account.iban
            currency = None
            if not empty(account.currency):
                currency = unicode(account.currency)

            results.append({
                'accountNumber': account.id,
                'title': account.label,
                'balance': unicode(account.balance),
                'iban': iban,
                'currency': currency
            })
=======
        with self.backend:
            for account in list(self.backend.iter_accounts()):
                # The minimum dict keys for an account are :
                # 'id', 'label', 'balance' and 'type'
                # Retrieve extra information for the account.
                account = self.backend.fillobj(account, ['iban', 'currency'])

                iban = None
                if not empty(account.iban):
                    iban = account.iban
                currency = None
                if not empty(account.currency):
                    currency = unicode(account.currency)

                results.append({
                    'accountNumber': account.id,
                    'title': account.label,
                    'balance': account.balance,
                    'iban': iban,
                    'currency': currency,
                    'type': account.type,
                })

>>>>>>> e1d0f8db
        return results

    def get_operations(self):
        """
        Fetch operations data from Weboob.

        :param backend: The Weboob built backend to fetch data from.

        :returns: A list of dicts representing the available operations.
        """
        results = []
        with self.backend:
            for account in list(self.backend.iter_accounts()):
                # Get all operations for this account.
                nyi_methods = []
                operations = []

                try:
                    operations += list(self.backend.iter_history(account))
                except NotImplementedError:
                    nyi_methods.append('iter_history')

                try:
                    operations += [
                        op for op in self.backend.iter_coming(account)
                        if op.type in [
                            Transaction.TYPE_DEFERRED_CARD,
                            Transaction.TYPE_CARD_SUMMARY
                        ]
                    ]
                except NotImplementedError:
                    nyi_methods.append('iter_coming')

                for method_name in nyi_methods:
                    logging.error(
                        ('%s not implemented for this account: %s.'),
                        method_name,
                        account.id
                    )

                # Build an operation dict for each operation.
                for operation in operations:
                    # Handle date
                    if operation.rdate:
                        # Use date of the payment (real date) if available.
                        date = operation.rdate
                    elif operation.date:
                        # Otherwise, use debit date, on the bank statement.
                        date = operation.date
                    else:
                        logging.error(
                            'No known date property in operation line: %s.',
                            unicode(operation.raw)
                        )
                        date = datetime.now()

                    if operation.label:
                        title = unicode(operation.label)
                    else:
                        title = unicode(operation.raw)

                    isodate = date.isoformat()
                    debit_date = operation.date.isoformat()

                    results.append({
                        'account': account.id,
                        'amount': operation.amount,
                        'raw': unicode(operation.raw),
                        'type': operation.type,
                        'date': isodate,
                        'debit_date': debit_date,
                        'title': title
                    })

        return results

    def fetch(self, which):
        """
        Wrapper to fetch data from the Weboob connector.

        This wrapper fetches the required data from Weboob and returns it. It
        handles the translation between Weboob exceptions and Kresus error
        codes stored in the JSON response.

        :param which: The type of data to fetch. Can be either ``accounts`` or
        ``operations``.

        :param modulename: The name of the module from which data should be
        fetched. Optional, if not provided all available backends are used.

        :param login: The login to further filter on the available backends.
        Optional, if not provided all matching backends are used.

        :returns: A dict of the fetched data, in a ``values`` keys. Errors are
        described under ``error_code``, ``error_short`` and ``error_message``
        keys.
        """
        results = {}
        try:
            if which == 'accounts':
                results['values'] = self.get_accounts()
            elif which == 'operations':
                results['values'] = self.get_operations()
            else:
                raise Exception('Invalid fetch command.')

        except NoAccountsException:
            results['error_code'] = NO_ACCOUNTS
        except ModuleLoadError:
            results['error_code'] = UNKNOWN_MODULE
        except BrowserPasswordExpired:
            results['error_code'] = EXPIRED_PASSWORD
        except AuthMethodNotImplemented:
            results['error_code'] = AUTH_METHOD_NYI
        except ActionNeeded as exc:
            # This `except` clause is not in alphabetic order and cannot be,
            # because BrowserPasswordExpired and AuthMethodNotImplemented
            # (above) inherits from it in Weboob 1.4.
            results['error_code'] = ACTION_NEEDED
            results['error_message'] = unicode(exc)
        except BrowserIncorrectPassword:
            # This `except` clause is not in alphabetic order and cannot be,
            # because BrowserPasswordExpired (above) inherits from it in
            # Weboob 1.3.
            results['error_code'] = INVALID_PASSWORD
        except Module.ConfigError as exc:
            results['error_code'] = INVALID_PARAMETERS
            results['error_message'] = unicode(exc)
        except ConnectionError as exc:
            results['error_code'] = CONNECTION_ERROR
            results['error_message'] = unicode(exc)
        except Exception as exc:
            fail(
                GENERIC_EXCEPTION,
                'Unknown error: %s.' % unicode(exc),
                traceback.format_exc()
            )

        # Return session information for future use.
        results['session'] = self.storage.dump()

        return results


def main():
    """
    Guess what? It's the main function!
    """

    parser = argparse.ArgumentParser(description='Process CLI arguments for Kresus')

    parser.add_argument('command',
                        choices=['test', 'version', 'operations', 'accounts'],
                        help='The command to be executed by the script')
    parser.add_argument('--module', help="The weboob module name.")
    parser.add_argument('--login', help="The login for the access.")
    parser.add_argument('--field', nargs=2, action='append',
                        help="Custom fields. Can be set several times.",
                        metavar=('NAME', 'VALUE'))
    parser.add_argument('--debug', action='store_true',
                        help="If set, the debug mode is activated.")
    parser.add_argument(
        '--update', action='store_true',
        help=("If set, the repositories will be updated prior to command "
              "accounts or operations.")
    )

    # Parse command from standard input.
    options = parser.parse_args()

    # Handle logging
    is_prod = os.environ.get('NODE_ENV', 'production') == 'production'
    if options.debug:
        init_logging(logging.DEBUG, is_prod)
    else:
        init_logging(logging.WARNING, is_prod)

    kresus_dir = os.environ.get('KRESUS_DIR', None)
    if kresus_dir is None:
        fail(
            INTERNAL_ERROR,
            "KRESUS_DIR must be set to use the weboob cli tool.",
            traceback.format_exc()
        )

    sources_list_content = None
    if (
            'WEBOOB_SOURCES_LIST' in os.environ and
            os.path.isfile(os.environ['WEBOOB_SOURCES_LIST'])
    ):
        # Read the new content from the sources.list provided as env
        # variable.
        with io.open(os.environ['WEBOOB_SOURCES_LIST'], encoding="utf-8") as fh:
            sources_list_content = fh.read().splitlines()

    # Build a Weboob connector.
    try:
        weboob_connector = Connector(
            weboob_data_path=os.path.join(kresus_dir, 'weboob-data'),
            fakemodules_path=os.path.join(kresus_dir, 'fakemodules'),
            sources_list_content=sources_list_content,
<<<<<<< HEAD
            is_prod=is_prod,
=======
            is_prod=is_prod
>>>>>>> e1d0f8db
        )
    except ConnectionError as exc:
        fail(
            CONNECTION_ERROR,
            'The connection seems down: %s' % unicode(exc),
            traceback.format_exc()
        )
    except Exception as exc:
        fail(
            WEBOOB_NOT_INSTALLED,
            ('Is weboob installed? Unknown exception raised: %s.' %
             unicode(exc)),
            traceback.format_exc()
        )

    # Handle the command and output the expected result on standard output, as
    # JSON encoded string.
    command = options.command
    if command == 'version':
        # Return Weboob version.
        obj = {
            'values': weboob_connector.version()
        }
        print(json.dumps(obj))
        sys.exit()

    if options.update:
        # Update Weboob modules.
        try:
            weboob_connector.update()
        except ConnectionError as exc:
            fail(
                CONNECTION_ERROR,
                'Exception when updating weboob: %s.' % unicode(exc),
                traceback.format_exc()
            )
        except Exception as exc:
            fail(
                GENERIC_EXCEPTION,
                'Exception when updating weboob: %s.' % unicode(exc),
                traceback.format_exc()
            )

    if command == 'test':
        # Do nothing, just check we arrived so far.
        print(json.dumps({}))
        sys.exit()

    if command in ['accounts', 'operations']:
        if not options.module:
            fail_unset_field('Module')

        if not options.login:
            fail_unset_field('Login')

        password = os.environ.get('KRESUS_WEBOOB_PWD', None)

        if not password:
            fail_unset_field('Password', error_type=NO_PASSWORD)

        # Format parameters for the Weboob connector.
        bank_module = options.module

        params = {
            'login': options.login,
            'username': options.login,
            'password': password,
        }

        if options.field is not None:
            for name, value in options.field:
                if not name:
                    fail_unset_field('Name of custom field')
                if not value:
                    fail_unset_field('Value of custom field')
                params[name] = value

        # Session management.
        session = os.environ.get('KRESUS_WEBOOB_SESSION', '{}')

        try:
            session = json.loads(session)
        except ValueError:
            logging.error('Invalid session stringified JSON, resetting the session.')
            session = dict()

        # Create a Weboob backend, fetch data and delete the module.
        try:
            weboob_connector.create_backend(bank_module, params, session)
        except Module.ConfigError:
            fail(
                INVALID_PARAMETERS,
                "Unable to load module %s." % bank_module,
                traceback.format_exc()
            )

        except ModuleLoadError:
            fail(
                UNKNOWN_MODULE,
                "Unable to load module %s." % bank_module,
                traceback.format_exc()
            )

        content = weboob_connector.fetch(command)
        weboob_connector.delete_backend()

        # Output the fetched data as JSON.
<<<<<<< HEAD
        print(json.dumps(content, cls=WeboobEncoder))
=======
        print(json.dumps(content, cls=KresusEncoder))
>>>>>>> e1d0f8db
        sys.exit()


if __name__ == '__main__':
    main()<|MERGE_RESOLUTION|>--- conflicted
+++ resolved
@@ -141,10 +141,6 @@
         traceback.format_exc()
     )
 
-<<<<<<< HEAD
-
-=======
->>>>>>> e1d0f8db
 def init_logging(level, is_prod):
     """
     Initialize loggers.
@@ -488,28 +484,6 @@
         :returns: A list of dicts representing the available accounts.
         """
         results = []
-<<<<<<< HEAD
-        for account in list(backend.iter_accounts()):
-            # The minimum dict keys for an account are :
-            # 'id', 'label', 'balance' and 'type'
-            # Retrieve extra information for the account.
-            account = backend.fillobj(account, ['iban', 'currency'])
-
-            iban = None
-            if not empty(account.iban):
-                iban = account.iban
-            currency = None
-            if not empty(account.currency):
-                currency = unicode(account.currency)
-
-            results.append({
-                'accountNumber': account.id,
-                'title': account.label,
-                'balance': unicode(account.balance),
-                'iban': iban,
-                'currency': currency
-            })
-=======
         with self.backend:
             for account in list(self.backend.iter_accounts()):
                 # The minimum dict keys for an account are :
@@ -533,7 +507,6 @@
                     'type': account.type,
                 })
 
->>>>>>> e1d0f8db
         return results
 
     def get_operations(self):
@@ -735,11 +708,7 @@
             weboob_data_path=os.path.join(kresus_dir, 'weboob-data'),
             fakemodules_path=os.path.join(kresus_dir, 'fakemodules'),
             sources_list_content=sources_list_content,
-<<<<<<< HEAD
-            is_prod=is_prod,
-=======
             is_prod=is_prod
->>>>>>> e1d0f8db
         )
     except ConnectionError as exc:
         fail(
@@ -847,11 +816,7 @@
         weboob_connector.delete_backend()
 
         # Output the fetched data as JSON.
-<<<<<<< HEAD
-        print(json.dumps(content, cls=WeboobEncoder))
-=======
         print(json.dumps(content, cls=KresusEncoder))
->>>>>>> e1d0f8db
         sys.exit()
 
 
